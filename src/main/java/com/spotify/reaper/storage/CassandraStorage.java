--- conflicted
+++ resolved
@@ -8,9 +8,6 @@
 import java.util.List;
 import java.util.Set;
 import java.util.UUID;
-import java.util.concurrent.ConcurrentHashMap;
-import java.util.concurrent.ConcurrentMap;
-import java.util.concurrent.TimeUnit;
 import java.util.stream.Collectors;
 
 import org.slf4j.Logger;
@@ -26,12 +23,6 @@
 import com.datastax.driver.core.Session;
 import com.datastax.driver.core.utils.UUIDs;
 import com.google.common.base.Optional;
-<<<<<<< HEAD
-import com.google.common.base.Preconditions;
-import com.google.common.cache.Cache;
-import com.google.common.cache.CacheBuilder;
-=======
->>>>>>> abff68b6
 import com.google.common.collect.ComparisonChain;
 import com.google.common.collect.ImmutableList;
 import com.google.common.collect.Lists;
@@ -66,19 +57,7 @@
   private static final Logger LOG = LoggerFactory.getLogger(CassandraStorage.class);
   com.datastax.driver.core.Cluster cassandra = null;
   Session session;
-
-<<<<<<< HEAD
-  /** simple cache of repair_id.
-   * not accurate, only provides a floor value to shortcut looking for next appropriate id */
-  private final ConcurrentMap<String,Long> repairIds = new ConcurrentHashMap<>();
   
-  private static final Cache<Long, RepairSegment> segmentCache = CacheBuilder.newBuilder()
-      .maximumSize(5000)
-      .expireAfterWrite(1, TimeUnit.HOURS)
-      .build();
-
-=======
->>>>>>> abff68b6
   /* Simple statements */
   private final String getClustersStmt = "SELECT * FROM cluster";
 
@@ -106,12 +85,6 @@
   private PreparedStatement insertRepairScheduleByClusterAndKsPrepStmt;
   private PreparedStatement deleteRepairSchedulePrepStmt;
   private PreparedStatement deleteRepairScheduleByClusterAndKsPrepStmt;
-<<<<<<< HEAD
-  private PreparedStatement deleteRepairSegmentPrepStmt;
-  private PreparedStatement deleteRepairSegmentByRunId;
-  private PreparedStatement insertRepairId;
-  private PreparedStatement selectRepairId;
-  private PreparedStatement updateRepairId;
   private PreparedStatement getLeadOnSegmentPrepStmt;
   private PreparedStatement renewLeadOnSegmentPrepStmt;
   private PreparedStatement releaseLeadOnSegmentPrepStmt;
@@ -122,9 +95,6 @@
   
   private DateTime lastHeartBeat = DateTime.now();
   
-=======
-
->>>>>>> abff68b6
   public CassandraStorage(ReaperApplicationConfiguration config, Environment environment) {
     cassandra = config.getCassandraFactory().build(environment).register(QueryLogger.builder().build());
     CodecRegistry codecRegistry = cassandra.getConfiguration().getCodecRegistry();
@@ -165,10 +135,6 @@
     getRepairScheduleByClusterAndKsPrepStmt = session.prepare("SELECT repair_schedule_id FROM repair_schedule_by_cluster_and_keyspace WHERE cluster_name = ? and keyspace_name = ?");
     deleteRepairSchedulePrepStmt = session.prepare("DELETE FROM repair_schedule_v1 WHERE id = ?");
     deleteRepairScheduleByClusterAndKsPrepStmt = session.prepare("DELETE FROM repair_schedule_by_cluster_and_keyspace WHERE cluster_name = ? and keyspace_name = ? and repair_schedule_id = ?");
-<<<<<<< HEAD
-    insertRepairId = session.prepare("INSERT INTO repair_id (id_type, id) VALUES(?, 0) IF NOT EXISTS");
-    selectRepairId = session.prepare("SELECT id FROM repair_id WHERE id_type = ?");
-    updateRepairId = session.prepare("UPDATE repair_id SET id=? WHERE id_type =? IF id = ?");
     getLeadOnSegmentPrepStmt = session.prepare("INSERT INTO segment_leader(segment_id, reaper_instance_id, reaper_instance_host, last_heartbeat) VALUES(?, ?, ?, dateof(now())) IF NOT EXISTS");
     renewLeadOnSegmentPrepStmt = session.prepare("UPDATE segment_leader SET reaper_instance_id = ?, reaper_instance_host = ?, last_heartbeat = dateof(now()) WHERE segment_id = ? IF reaper_instance_id = ?");
     releaseLeadOnSegmentPrepStmt = session.prepare("DELETE FROM segment_leader WHERE segment_id = ? IF reaper_instance_id = ?");
@@ -176,8 +142,6 @@
     getHostMetricsPrepStmt = session.prepare("SELECT * FROM host_metrics WHERE host_address = ?");
     getRunningReapersCountPrepStmt = session.prepare("SELECT count(*) as nb_reapers FROM running_reapers");
     saveHeartbeatPrepStmt = session.prepare("INSERT INTO running_reapers(reaper_instance_id, reaper_instance_host, last_heartbeat) VALUES(?,?,dateof(now()))");
-=======
->>>>>>> abff68b6
   }
 
   @Override
@@ -413,39 +377,6 @@
   }
 
   @Override
-<<<<<<< HEAD
-  public void addRepairSegments(Collection<com.spotify.reaper.core.RepairSegment.Builder> newSegments, long runId) {
-    List<ResultSetFuture> insertFutures = Lists.<ResultSetFuture>newArrayList();
-    BatchStatement batch = new BatchStatement();
-    for(com.spotify.reaper.core.RepairSegment.Builder builder:newSegments){
-      RepairSegment segment = builder.build(getNewRepairId("repair_segment"));
-      insertFutures.add(session.executeAsync(insertRepairSegmentPrepStmt.bind(segment.getId(), segment.getRepairUnitId(), segment.getRunId(), segment.getStartToken(), segment.getEndToken(), segment.getState().ordinal(), segment.getCoordinatorHost(), segment.getStartTime(), segment.getEndTime(), segment.getFailCount())));
-      saveSegmentToCache(Optional.of(segment));
-      batch.add(insertRepairSegmentByRunPrepStmt.bind(segment.getRunId(), segment.getId()));
-      if(insertFutures.size()%100==0){
-        // cluster ddos protection
-        session.execute(batch);
-        batch.clear();
-        for(ResultSetFuture insertFuture:insertFutures){
-          insertFuture.getUninterruptibly();
-        }
-        insertFutures = Lists.newArrayList();
-      }
-    }
-
-    // Wait for last queries to ack
-    if(batch.size()>0) {
-      session.execute(batch);
-    }
-    
-    for(ResultSetFuture insertFuture:insertFutures){
-      insertFuture.getUninterruptibly();
-    }
-  }
-
-  @Override
-=======
->>>>>>> abff68b6
   public boolean updateRepairSegment(RepairSegment newRepairSegment) {
     Date startTime = null;
     if (newRepairSegment.getStartTime() != null) {
@@ -482,107 +413,34 @@
   public Collection<RepairSegment> getRepairSegmentsForRun(UUID runId) {
     Collection<RepairSegment> segments = Lists.newArrayList();
     // First gather segments ids
-    ResultSet segmentsIdResultSet = session.execute(getRepairSegmentsByRunIdPrepStmt.bind(runId));
-    for(Row segmentRow : segmentsIdResultSet) {
+    ResultSet segmentsResultSet = session.execute(getRepairSegmentsByRunIdPrepStmt.bind(runId));
+    for(Row segmentRow : segmentsResultSet) {
         segments.add(createRepairSegmentFromRow(segmentRow));
     }
 
     return segments;
   }
   
-<<<<<<< HEAD
-  public Collection<RepairSegment> getRepairSegmentsForRunWithCache(long runId) {
-    List<ResultSetFuture> segmentsFuture = Lists.newArrayList();
+  @Override
+  public Collection<RepairSegment> getRepairSegmentsForRunInLocalMode(UUID runId, List<RingRange> localRanges) {
+    LOG.debug("Getting ranges for local node {}", localRanges);
     Collection<RepairSegment> segments = Lists.newArrayList();
 
     // First gather segments ids
-    ResultSet segmentsIdResultSet = session.execute(getRepairSegmentByRunIdPrepStmt.bind(runId));
-    int i=0;
-    for(Row segmentIdResult:segmentsIdResultSet) {
-      Optional<RepairSegment> segment = Optional.fromNullable(segmentCache.getIfPresent(segmentIdResult.getLong("segment_id")));
-    
-      if(segment.isPresent()) {
-        segments.add(segment.get());
-        LOG.info("From cache :)");
-      } else {      
-        // Then get segments by id
-        segmentsFuture.add(session.executeAsync(getRepairSegmentPrepStmt.bind(segmentIdResult.getLong("segment_id"))));
-        i++;
-        if(i%100==0 || segmentsIdResultSet.isFullyFetched()) {
-          segments.addAll(fetchRepairSegmentFromFutures(segmentsFuture));
-          segmentsFuture = Lists.newArrayList();
+    ResultSet segmentsResultSet = session.execute(getRepairSegmentsByRunIdPrepStmt.bind(runId));
+    segmentsResultSet.forEach(segmentRow -> {
+      RepairSegment seg = createRepairSegmentFromRow(segmentRow);
+      RingRange range = new RingRange(seg.getStartToken(), seg.getEndToken());
+      localRanges.stream().forEach(localRange -> {
+        if(localRange.encloses(range)) {
+          segments.add(seg);
         }
-      }
-    }
+      });
+    });
 
     return segments;
   }
   
-  @Override
-  public Collection<RepairSegment> getRepairSegmentsForRunInLocalMode(long runId, List<RingRange> localRanges) {
-    LOG.debug("Getting ranges for local node {}", localRanges);
-    List<ResultSetFuture> segmentsFuture = Lists.newArrayList();
-    Collection<RepairSegment> segments = Lists.newArrayList();
-
-    // First gather segments ids
-    ResultSet segmentsIdResultSet = session.execute(getRepairSegmentByRunIdPrepStmt.bind(runId));
-    int i=0;
-    for(Row segmentIdResult:segmentsIdResultSet) {
-      // Then get segments by id
-      Optional<RepairSegment> segment = Optional.fromNullable(segmentCache.getIfPresent(segmentIdResult.getLong("segment_id")));
-      
-      if(segment.isPresent()) {
-        segments.add(segment.get());
-        LOG.info("From cache :)");
-      } else {      
-        segmentsFuture.add(session.executeAsync(getRepairSegmentPrepStmt.bind(segmentIdResult.getLong("segment_id"))));
-        i++;
-        if(i%100==0 || segmentsIdResultSet.isExhausted()) {
-          fetchRepairSegmentFromFutures(segmentsFuture).stream().forEach(seg -> {
-            RingRange range = new RingRange(seg.getStartToken(), seg.getEndToken());
-            localRanges.stream().forEach(localRange -> {
-              if(localRange.encloses(range)) {
-                segments.add(seg);
-              }
-            });
-          });
-  
-          segmentsFuture = Lists.newArrayList();
-        }
-      }
-    }
-
-    return segments;
-  }
-  
-  
-  private boolean segmentIsWithinRange(RepairSegment segment, RingRange range) {
-    return range.encloses(new RingRange(segment.getStartToken(), segment.getEndToken()));
-    
-  }
-  
-  private Collection<RepairSegment> fetchRepairSegmentFromFutures(List<ResultSetFuture> segmentsFuture){
-    Collection<RepairSegment> segments = Lists.newArrayList();
-    
-    for(ResultSetFuture segmentResult:segmentsFuture) {
-      Row segmentRow = segmentResult.getUninterruptibly().one();
-      if(segmentRow!=null){
-        RepairSegment segment = createRepairSegmentFromRow(segmentRow);      
-        segments.add(segment);
-        saveSegmentToCache(Optional.of(segment));
-      }
-    }    
-    
-    return segments;
-    
-  }
-
-  private RepairSegment createRepairSegmentFromRow(Row segmentRow){
-    return createRepairSegmentFromRow(segmentRow, segmentRow.getLong("id"));
-  }
-  private RepairSegment createRepairSegmentFromRow(Row segmentRow, long segmentId){
-    RepairSegment segment = new RepairSegment.Builder(segmentRow.getLong("run_id"), new RingRange(new BigInteger(segmentRow.getVarint("start_token") +""), new BigInteger(segmentRow.getVarint("end_token")+"")), segmentRow.getLong("repair_unit_id"))
-=======
   private boolean segmentIsWithinRange(RepairSegment segment, RingRange range) {
     return range.encloses(new RingRange(segment.getStartToken(), segment.getEndToken()));
     
@@ -595,29 +453,19 @@
                     new BigInteger(segmentRow.getVarint("end_token")+"")),
             segmentRow.getUUID("repair_unit_id"))
         .withRunId(segmentRow.getUUID("id"))
->>>>>>> abff68b6
         .coordinatorHost(segmentRow.getString("coordinator_host"))
         .endTime(new DateTime(segmentRow.getTimestamp("segment_end_time")))
         .failCount(segmentRow.getInt("fail_count"))
-<<<<<<< HEAD
-        .startTime(new DateTime(segmentRow.getTimestamp("start_time")))
-        .state(State.values()[segmentRow.getInt("state")])
-        .build(segmentRow.getLong("id"));
-    
-    saveSegmentToCache(Optional.of(segment));
-    return segment;
-=======
         .startTime(new DateTime(segmentRow.getTimestamp("segment_start_time")))
         .state(State.values()[segmentRow.getInt("segment_state")])
         .build(segmentRow.getUUID("segment_id"));
->>>>>>> abff68b6
   }
 
 
   public Optional<RepairSegment> getSegment(UUID runId, Optional<RingRange> range){
     RepairSegment segment = null;
     List<RepairSegment> segments = Lists.<RepairSegment>newArrayList();
-    segments.addAll(getRepairSegmentsForRunWithCache(runId));
+    segments.addAll(getRepairSegmentsForRun(runId));
 
     // Sort segments by fail count and start token (in order to try those who haven't failed first, in start token order)
     Collections.sort( segments, new Comparator<RepairSegment>(){
@@ -630,18 +478,6 @@
     });
 
     for(RepairSegment seg:segments){
-<<<<<<< HEAD
-      LOG.debug("segment ({},{}) state = {}", seg.getStartToken(), seg.getEndToken(), seg.getState());
-      if(seg.getState().equals(State.NOT_STARTED) &&
-          ((range.isPresent() && segmentIsWithinRange(seg, range.get())) || !range.isPresent()) // Token range condition
-         ) {
-            Optional<RepairSegment> upToDateSegment = getRepairSegment(seg.getId());
-            saveSegmentToCache(upToDateSegment);
-            if(upToDateSegment.isPresent() && upToDateSegment.get().getState().equals(State.NOT_STARTED) && takeLeadOnSegment(seg.getId())) {
-              segment = seg;
-              break;
-            }
-=======
       if(seg.getState().equals(State.NOT_STARTED) // State condition
           && ((range.isPresent() &&
               (segmentIsWithinRange(seg, range.get()))
@@ -649,22 +485,11 @@
           ){
         segment = seg;
         break;
->>>>>>> abff68b6
       }
     }
     return Optional.fromNullable(segment);
   }
   
-<<<<<<< HEAD
-  private void saveSegmentToCache(Optional<RepairSegment> segment) {
-    if(segment.isPresent()) {
-      segmentCache.put(segment.get().getId(), segment.get());
-    }
-  }
-
-=======
-  
->>>>>>> abff68b6
   @Override
   public Optional<RepairSegment> getNextFreeSegment(UUID runId) {
     return getSegment(runId, Optional.<RingRange>absent());
