/*
 * Licensed under the Apache License, Version 2.0 (the "License");
 * you may not use this file except in compliance with the License.
 * You may obtain a copy of the License at
 *
 *     http://www.apache.org/licenses/LICENSE-2.0
 *
 * Unless required by applicable law or agreed to in writing, software
 * distributed under the License is distributed on an "AS IS" BASIS,
 * WITHOUT WARRANTIES OR CONDITIONS OF ANY KIND, either express or implied.
 * See the License for the specific language governing permissions and
 * limitations under the License.
 */
package com.spotify.reaper.service;

import com.google.common.base.Optional;
import com.spotify.reaper.ReaperException;
import com.spotify.reaper.cassandra.JmxConnectionFactory;
import com.spotify.reaper.cassandra.JmxProxy;
import com.spotify.reaper.cassandra.RepairStatusHandler;
import com.spotify.reaper.core.Cluster;
import com.spotify.reaper.core.RepairRun;
import com.spotify.reaper.core.RepairSegment;
import com.spotify.reaper.core.RepairUnit;
import com.spotify.reaper.storage.IStorage;
import org.joda.time.DateTime;
import org.slf4j.Logger;
import org.slf4j.LoggerFactory;

import java.util.Collection;
import java.util.List;
import java.util.concurrent.Executors;
import java.util.concurrent.ScheduledExecutorService;
import java.util.concurrent.TimeUnit;

public class RepairRunner implements Runnable {
  private static final Logger LOG = LoggerFactory.getLogger(RepairRunner.class);

  private static ScheduledExecutorService executor = null;
  private static long repairTimeoutMillis;
  private static long retryDelayMillis;

  public static void initializeThreadPool(int threadAmount, long repairTimeout,
      TimeUnit repairTimeoutTimeUnit, long retryDelay, TimeUnit retryDelayTimeUnit) {
    executor = Executors.newScheduledThreadPool(threadAmount);
    repairTimeoutMillis = repairTimeoutTimeUnit.toMillis(repairTimeout);
    retryDelayMillis = retryDelayTimeUnit.toMillis(retryDelay);
  }

  /**
   * Consult storage to see if any repairs are running, and resume those repair runs.
   *
   * @param storage Reaper's internal storage.
   */
  public static void resumeRunningRepairRuns(IStorage storage,
      JmxConnectionFactory jmxConnectionFactory) {
    for (RepairRun repairRun : storage.getAllRunningRepairRuns()) {
      while (true) {
        Collection<RepairSegment> runningSegments =
            storage.getSegmentsWithStateForRun(repairRun.getId(), RepairSegment.State.RUNNING);
        if (runningSegments.size() < 1) {
          break;
        }
        if (runningSegments.size() > 1) {
          LOG.error("there is more than one running segment on run with id {}, which is not "
              + "supported currently", runningSegments.size());
          break;
        }

        RepairSegment runningSegment = runningSegments.iterator().next();
        try {
          SegmentRunner.abort(storage, runningSegment,
              jmxConnectionFactory.create(runningSegment.getCoordinatorHost()));
        } catch (ReaperException e) {
          LOG.debug("Tried to abort repair on segment {} marked as RUNNING, but the host was down"
              + " (so abortion won't be needed)", runningSegment.getId());
          SegmentRunner.postpone(storage, runningSegment);
        }
      }
      RepairRunner.startRepairRun(storage, repairRun.getId(), jmxConnectionFactory);
    }
  }

  public static void startRepairRun(IStorage storage, long repairRunID,
      JmxConnectionFactory jmxConnectionFactory) {
    // TODO: make sure that no more than one RepairRunner is created per RepairRun
    assert null != executor : "you need to initialize the thread pool first";
    LOG.info("scheduling repair for repair run #{}", repairRunID);
    try {
      executor.submit(new RepairRunner(storage, repairRunID, jmxConnectionFactory));
    } catch (ReaperException e) {
      e.printStackTrace();
      LOG.warn("Failed to schedule repair for repair run #{}", repairRunID);
    }
  }

  private final IStorage storage;
  private final long repairRunId;
  private final JmxConnectionFactory jmxConnectionFactory;
  private JmxProxy jmxConnection;

  private RepairRunner(IStorage storage, long repairRunId, JmxConnectionFactory jmxConnectionFactory)
      throws ReaperException {
    this.storage = storage;
    this.repairRunId = repairRunId;
    this.jmxConnectionFactory = jmxConnectionFactory;
    jmxConnection = this.jmxConnectionFactory.connectAny(
        storage.getCluster(storage.getRepairRun(repairRunId).get().getClusterName()).get());
  }

  /**
   * Starts/resumes a repair run that is supposed to run.
   */
  @Override
  public void run() {
<<<<<<< HEAD
    RepairRun.RunState state = storage.getRepairRun(repairRunId).getRunState();
=======
    RepairRun.RunState state = storage.getRepairRun(repairRunId).get().getRunState();
>>>>>>> 5bac8561
    LOG.debug("run() called for repair run #{} with run state {}", repairRunId, state);
    switch (state) {
      case NOT_STARTED:
        start();
        break;
      case RUNNING:
        startNextSegment();
        break;
      case PAUSED:
        executor.schedule(this, retryDelayMillis, TimeUnit.MILLISECONDS);
        break;
      case DONE:
        // We're done. Let go of thread.
        break;
    }
  }

  /**
   * Starts the repair run.
   */
  private void start() {
    LOG.info("Repairs for repair run #{} starting", repairRunId);
    RepairRun repairRun = storage.getRepairRun(repairRunId).get();
    boolean success = storage.updateRepairRun(repairRun.with()
        .runState(RepairRun.RunState.RUNNING)
        .startTime(DateTime.now())
        .build(repairRun.getId()));
    if (!success) {
      LOG.error("failed updating repair run " + repairRun.getId());
    }
    startNextSegment();
  }

  /**
   * Concludes the repair run.
   */
  private void end() {
    LOG.info("Repairs for repair run #{} done", repairRunId);
    RepairRun repairRun = storage.getRepairRun(repairRunId).get();
    boolean success = storage.updateRepairRun(repairRun.with()
        .runState(RepairRun.RunState.DONE)
        .endTime(DateTime.now())
        .build(repairRun.getId()));
    if (!success) {
      LOG.error("failed updating repair run " + repairRun.getId());
    }
  }

  /**
   * Get the next segment and repair it. If there is none, we're done.
   */
  private void startNextSegment() {
    // Currently not allowing parallel repairs.
    assert storage.getSegmentAmountForRepairRun(repairRunId, RepairSegment.State.RUNNING) == 0;
    Optional<RepairSegment> nextSegment = storage.getNextFreeSegment(repairRunId);
    LOG.debug("starting next segment: {}", nextSegment);
    if (nextSegment.isPresent()) {
      repairSegment(nextSegment.get().getId(), nextSegment.get().getTokenRange());
    } else {
      end();
    }
  }

  /**
   * Start the repair of a segment.
   *
   * @param segmentId  id of the segment to repair.
   * @param tokenRange token range of the segment to repair.
   */
  private void repairSegment(long segmentId, RingRange tokenRange) {
    RepairRun repairRun = storage.getRepairRun(repairRunId).get();
    RepairUnit repairUnit = storage.getRepairUnit(repairRun.getRepairUnitId()).get();
    String keyspace = repairUnit.getKeyspaceName();
    LOG.debug("repairing segment {} on run with id {}", segmentId, repairRun.getId());

    if (!jmxConnection.isConnectionAlive()) {
      try {
        LOG.debug("reestablishing JMX proxy for repair runner on run id: {}", repairRunId);
        Cluster cluster = storage.getCluster(repairUnit.getClusterName()).get();
        jmxConnection = jmxConnectionFactory.connectAny(Optional.<RepairStatusHandler>absent(),
            cluster.getSeedHosts());
      } catch (ReaperException e) {
        e.printStackTrace();
        LOG.warn("Failed to reestablish JMX connection in runner #{}, reattempting in {} seconds",
            repairRunId, retryDelayMillis);
        executor.schedule(this, retryDelayMillis, TimeUnit.MILLISECONDS);
        return;
      }
      LOG.info("successfully reestablished JMX proxy for repair runner on run id: {}", repairRunId);
    }

    List<String> potentialCoordinators = jmxConnection.tokenRangeToEndpoint(keyspace, tokenRange);
    if (potentialCoordinators == null) {
      // This segment has a faulty token range. Abort the entire repair run.
      boolean success = storage.updateRepairRun(repairRun.with()
          .runState(RepairRun.RunState.ERROR)
          .build(repairRun.getId()));
      if (!success) {
        LOG.error("failed updating repair run " + repairRun.getId());
      }
      return;
    }

    SegmentRunner.triggerRepair(storage, segmentId, potentialCoordinators, repairTimeoutMillis,
        jmxConnectionFactory);

    handleResult(segmentId);
  }

  private void handleResult(long segmentId) {
    RepairSegment segment = storage.getRepairSegment(segmentId).get();
    RepairSegment.State state = segment.getState();
    LOG.debug("In repair run #{}, triggerRepair on segment {} terminated with state {}",
        repairRunId, segmentId, state);
    switch (state) {
      case NOT_STARTED:
        // Repair timed out
        executor.schedule(this, retryDelayMillis, TimeUnit.MILLISECONDS);
        break;
      case DONE:
        // Successful repair
        executor.schedule(this, intensityBasedDelayMillis(segment), TimeUnit.MILLISECONDS);
        break;
      default:
        // Another thread has started a new repair on this segment already
        // Or maybe the same repair segment id should never be re-run in which case this is an error
        String msg = "handleResult called with a segment state (" + state + ") that it should not"
            + " have after segmentRunner has tried a repair";
        LOG.error(msg);
        throw new RuntimeException(msg);
    }
  }

  /**
   * Calculate the delay that should be used before starting the next repair segment.
   *
   * @param repairSegment the last finished repair segment.
   * @return the delay in milliseconds.
   */
  long intensityBasedDelayMillis(RepairSegment repairSegment) {
    RepairRun repairRun = storage.getRepairRun(repairRunId).get();
    assert repairSegment.getEndTime() != null && repairSegment.getStartTime() != null;
    long repairEnd = repairSegment.getEndTime().getMillis();
    long repairStart = repairSegment.getStartTime().getMillis();
    long repairDuration = repairEnd - repairStart;
    long delay = (long) (repairDuration / repairRun.getIntensity() - repairDuration);
    LOG.debug("Scheduling next runner run() with delay {} ms", delay);
    return delay;
  }
}<|MERGE_RESOLUTION|>--- conflicted
+++ resolved
@@ -113,11 +113,7 @@
    */
   @Override
   public void run() {
-<<<<<<< HEAD
-    RepairRun.RunState state = storage.getRepairRun(repairRunId).getRunState();
-=======
     RepairRun.RunState state = storage.getRepairRun(repairRunId).get().getRunState();
->>>>>>> 5bac8561
     LOG.debug("run() called for repair run #{} with run state {}", repairRunId, state);
     switch (state) {
       case NOT_STARTED:
