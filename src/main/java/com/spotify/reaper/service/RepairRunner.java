/*
 * Licensed under the Apache License, Version 2.0 (the "License");
 * you may not use this file except in compliance with the License.
 * You may obtain a copy of the License at
 *
 *     http://www.apache.org/licenses/LICENSE-2.0
 *
 * Unless required by applicable law or agreed to in writing, software
 * distributed under the License is distributed on an "AS IS" BASIS,
 * WITHOUT WARRANTIES OR CONDITIONS OF ANY KIND, either express or implied.
 * See the License for the specific language governing permissions and
 * limitations under the License.
 */
package com.spotify.reaper.service;

import com.google.common.annotations.VisibleForTesting;
import com.google.common.base.Optional;

import com.spotify.reaper.ReaperException;
import com.spotify.reaper.cassandra.JmxProxy;
import com.spotify.reaper.cassandra.RepairStatusHandler;
import com.spotify.reaper.core.ColumnFamily;
import com.spotify.reaper.core.RepairRun;
import com.spotify.reaper.core.RepairSegment;
import com.spotify.reaper.storage.IStorage;

import org.apache.cassandra.service.ActiveRepairService;
import org.joda.time.DateTime;
import org.slf4j.Logger;
import org.slf4j.LoggerFactory;

import java.util.List;
import java.util.concurrent.Executors;
import java.util.concurrent.ScheduledExecutorService;
import java.util.concurrent.ScheduledFuture;
import java.util.concurrent.TimeUnit;

/**
 * A repair runner that only triggers one segment repair at a time.
 */
public class RepairRunner implements Runnable, RepairStatusHandler {
  // TODO: test
  // TODO: handle failed storage updates

  private static final Logger LOG = LoggerFactory.getLogger(RepairRunner.class);

  private static final int JMX_FAILURE_SLEEP_DELAY_SECONDS = 30;

  private static ScheduledExecutorService executor = null;
  private static int repairTimeoutSecs;

  public static void initializeThreadPool(int threadAmount, int repairTimeoutSecs) {
    executor = Executors.newScheduledThreadPool(threadAmount);
    RepairRunner.repairTimeoutSecs = repairTimeoutSecs;
  }

  public static void startNewRepairRun(IStorage storage, long repairRunID, JmxConnectionFactory jmxConnectionFactory) {
    // TODO: make sure that no more than one RepairRunner is created per RepairRun
    assert null != executor : "you need to initialize the thread pool first";
    LOG.info("scheduling repair for repair run #{}", repairRunID);
    try {
      executor.schedule(new RepairRunner(storage, repairRunID, jmxConnectionFactory), 0, TimeUnit.SECONDS);
    } catch (ReaperException e) {
      e.printStackTrace();
      LOG.warn("Failed to schedule repair for repair run #{}", repairRunID);
    }
  }


  private final IStorage storage;
  private final long repairRunId;
  private final JmxConnectionFactory jmxConnectionFactory;
  private JmxProxy jmxConnection;

  // These fields are only set when a segment is being repaired.
  // TODO: bundle them into a class?
  private ScheduledFuture<?> repairTimeout = null;
  private int currentCommandId = -1;
  private long currentSegmentId = -1;

  @VisibleForTesting
  RepairRunner(IStorage storage, long repairRunId, JmxConnectionFactory jmxConnectionFactory)
      throws ReaperException {
    this.storage = storage;
    this.repairRunId = repairRunId;
    this.jmxConnectionFactory = jmxConnectionFactory;
    jmxConnection = this.jmxConnectionFactory.connectAny(Optional.<RepairStatusHandler>absent(),
        storage.getCluster(storage.getRepairRun(repairRunId).getClusterName()).getSeedHosts());
  }

  /**
   * Starts/resumes a repair run that is supposed to run.
   */
  @Override
  public void run() {
    RepairRun.RunState state = storage.getRepairRun(repairRunId).getRunState();
    LOG.debug("run() called with repairRunId #{} and run state {}", repairRunId, state);
    switch (state) {
      case NOT_STARTED:
        start();
        break;
      case RUNNING:
        startNextSegment();
        break;
      case PAUSED:
        // Do nothing
        break;
      case DONE:
        // Do nothing
        break;
    }
  }

  /**
   * Starts the repair run.
   */
  private void start() {
    LOG.info("Repairs for repair run #{} starting", repairRunId);
    RepairRun repairRun = storage.getRepairRun(repairRunId);
    storage.updateRepairRun(repairRun.with()
        .runState(RepairRun.RunState.RUNNING)
        .startTime(DateTime.now())
        .build(repairRun.getId()));
    startNextSegment();
  }

  /**
   * Concludes the repair run.
   */
  private void end() {
    LOG.info("Repairs for repair run #{} done", repairRunId);
    RepairRun repairRun = storage.getRepairRun(repairRunId);
    storage.updateRepairRun(repairRun.with()
        .runState(RepairRun.RunState.DONE)
        .endTime(DateTime.now())
        .build(repairRun.getId()));
  }

  /**
   * If no segment has the state RUNNING, start the next repair. Otherwise, mark the RUNNING
   * segment as NOT_STARTED to queue it up for a retry.
   */
  private void startNextSegment() {
    RepairSegment running = storage.getTheRunningSegment(repairRunId);
    if (running != null) {
      handleRunningRepairSegment(running);
    } else {
      assert !repairIsTriggered();
      RepairSegment next = storage.getNextFreeSegment(repairRunId);
      if (next != null) {
        doRepairSegment(next);
      } else {
        end();
      }
    }
  }

  /**
   * Set the running repair segment back to NOT_STARTED, either now or later, based on need to wait
   * for timeout.
   *
   * @param running the running repair segment.
   */
  public void handleRunningRepairSegment(RepairSegment running) {
    if (repairIsTriggered()) {
      // Implies that repair has timed out.
<<<<<<< HEAD
      LOG.warn("Repair with commandId {} and segmentId {} in repair run {}, timed out",
                currentCommandId, currentSegmentId, repairRunId);
      closeRepairCommand();
      storage.updateRepairSegment(
          running.with().state(RepairSegment.State.NOT_STARTED).build(running.getId()));
=======
      assert repairTimeout.isDone();
      repairTimeout = null;
      storage.updateRepairSegment(running.with()
          .state(RepairSegment.State.NOT_STARTED)
          .build(running.getId()));
>>>>>>> 31ded880
      run();
    } else {
      // The repair might not have finished, so let it timeout before resetting its status.
      // This may happen if the RepairRunner was created for an incomplete repair run.
      LOG.warn("Scheduling next segment to restart after {} seconds", repairTimeoutSecs);
      repairTimeout = executor.schedule(this, repairTimeoutSecs, TimeUnit.SECONDS);
    }
  }

  /**
   * Start the repair of a segment.
   *
   * @param next the segment to repair.
   */
  private synchronized void doRepairSegment(RepairSegment next) {
    // TODO: directly store the right host to contact per segment (or per run, if we guarantee that
    // TODO: one host can coordinate all repair segments).

    ColumnFamily columnFamily =
        storage.getColumnFamily(storage.getRepairRun(repairRunId).getColumnFamilyId());
    String keyspace = columnFamily.getKeyspaceName();

<<<<<<< HEAD
    if (!jmxConnection.isConnectionAlive()) {
      try {
        LOG.info("reestablishing JMX proxy for repair runner on run id: {}", repairRunId);
        jmxConnection = jmxConnectionFactory.connectAny(Optional.<RepairStatusHandler>absent(),
            storage.getCluster(storage.getRepairRun(repairRunId).getClusterName()).getSeedHosts());
      } catch (ReaperException e) {
        e.printStackTrace();
        LOG.warn("Failed to reestablish JMX connection in runner #{}, reattempting in {} seconds",
            repairRunId, JMX_FAILURE_SLEEP_DELAY_SECONDS);
        executor.schedule(this, JMX_FAILURE_SLEEP_DELAY_SECONDS, TimeUnit.SECONDS);
        return;
      }
    }


    List<String> potentialCoordinators =
        jmxConnection.tokenRangeToEndpoint(keyspace,
                                           storage.getNextFreeSegment(repairRunId).getTokenRange());
=======
    RingRange tokenRange = storage.getNextFreeSegment(repairRunId).getTokenRange();
    List<String> potentialCoordinators = jmxProxy.tokenRangeToEndpoint(keyspace, tokenRange);
>>>>>>> 31ded880
    if (potentialCoordinators == null) {
      // This segment has a faulty token range. Abort the entire repair run.
      RepairRun repairRun = storage.getRepairRun(repairRunId);
      storage.updateRepairRun(repairRun.with()
          .runState(RepairRun.RunState.ERROR)
          .build(repairRun.getId()));
      return;
    }

    // Connect to a node that can act as coordinator for the new repair.
    try {
<<<<<<< HEAD
      jmxConnection.close();
      jmxConnection = jmxConnectionFactory
          .connectAny(Optional.<RepairStatusHandler>of(this), potentialCoordinators);
=======
      jmxProxy.close();
      jmxConnection = JmxProxy.connect(Optional.<RepairStatusHandler>of(this),
          potentialCoordinators.get(0));
>>>>>>> 31ded880
    } catch (ReaperException e) {
      e.printStackTrace();
      LOG.warn(
          "Failed to connect to a coordinator node for next repair in runner #{}, "
          + "reattempting in {} seconds",
          repairRunId, JMX_FAILURE_SLEEP_DELAY_SECONDS);
      executor.schedule(this, JMX_FAILURE_SLEEP_DELAY_SECONDS, TimeUnit.SECONDS);
      return;
    }

    currentSegmentId = next.getId();
    repairTimeout = executor.schedule(this, repairTimeoutSecs, TimeUnit.SECONDS);
    // TODO: ensure that no repair is already running (abort all repairs)
    currentCommandId = jmxConnection.triggerRepair(next.getStartToken(), next.getEndToken(),
        keyspace, columnFamily.getName());
    LOG.debug("Triggered repair with command id {}", currentCommandId);
    storage.updateRepairSegment(next.with()
        .state(RepairSegment.State.RUNNING)
        .repairCommandId(currentCommandId)
        .build(currentSegmentId));
  }

  /**
   * Called when there is an event coming from JMX regarding on-going repairs.
   *
   * @param repairNumber repair sequence number, obtained when triggering a repair
   * @param status       new status of the repair (STARTED, SESSION_SUCCESS, SESSION_FAILED,
   *                     FINISHED)
   * @param message      additional information about the repair
   */
  @Override
  public synchronized void handle(int repairNumber, ActiveRepairService.Status status,
      String message) {
    LOG.debug("handle called with repairRunId {}, repairNumber {} and status {}", repairRunId,
        repairNumber, status);
    if (repairNumber != currentCommandId) {
      LOG.warn("Repair run id != current command id. {} != {}", repairNumber, currentCommandId);
      // bj0rn: Should this ever be allowed to happen? Perhaps shut down the runner, because
      // repairs are happening outside of Reaper?
      //throw new ReaperException("Other repairs outside of reaper's control are happening");

      // bj0rn: on second thought, this would happen if multiple keyspaces (and maybe column
      // families) were repaired simultaneously.
      return;
    }

    // if !repairIsTriggered(), repair has timed out.
    if (repairIsTriggered()) {
      RepairSegment currentSegment = storage.getRepairSegment(currentSegmentId);
      // See status explanations from: https://wiki.apache.org/cassandra/RepairAsyncAPI
      switch (status) {
        case STARTED:
          DateTime now = DateTime.now();
          storage.updateRepairSegment(currentSegment.with().startTime(now).build(currentSegmentId));
          // We already set the state of the segment to RUNNING.
          break;
        case SESSION_SUCCESS:
          // This gets called once for each column family if multiple cf's were specified in a
          // single repair command.
          break;
        case SESSION_FAILED: {
          // Bj0rn: How should we handle this? Here, it's almost treated like a success.
          RepairSegment updatedSegment = currentSegment.with()
              .state(RepairSegment.State.ERROR)
              .endTime(DateTime.now())
              .build(currentSegmentId);
          storage.updateRepairSegment(updatedSegment);
          closeRepairCommand();
          executor.schedule(this, intensityBasedDelayMillis(updatedSegment), TimeUnit.MILLISECONDS);
        }
        break;
        case FINISHED: {
          RepairSegment updatedSegment = currentSegment.with()
              .state(RepairSegment.State.DONE)
              .endTime(DateTime.now())
              .build(currentSegmentId);
          storage.updateRepairSegment(updatedSegment);
          closeRepairCommand();
          executor.schedule(this, intensityBasedDelayMillis(updatedSegment), TimeUnit.MILLISECONDS);
        }
        break;
      }
    }
  }

  /**
   * @return <code>true</code> if this RepairRunner has triggered a repair and is currently waiting
   * for a repair status notification from JMX.
   */
  boolean repairIsTriggered() {
    return repairTimeout != null;
  }

  /**
   * Stop countdown for repair, and stop listening for JMX notifications for the current repair.
   */
  void closeRepairCommand() {
    LOG.debug("Closing repair command with commandId {} and segmentId {} in repair run {}",
        currentCommandId, currentSegmentId, repairRunId);
    assert repairTimeout != null;

    repairTimeout.cancel(false);
    repairTimeout = null;
    currentCommandId = -1;
    currentSegmentId = -1;
  }

  /**
   * Calculate the delay that should be used before starting the next repair segment.
   *
   * @param repairSegment the last finished repair segment.
   * @return the delay in milliseconds.
   */
  long intensityBasedDelayMillis(RepairSegment repairSegment) {
    RepairRun repairRun = storage.getRepairRun(repairRunId);
    assert repairSegment.getEndTime() != null && repairSegment.getStartTime() != null;
    long repairEnd = repairSegment.getEndTime().getMillis();
    long repairStart = repairSegment.getStartTime().getMillis();
    long repairDuration = repairEnd - repairStart;
    long delay = (long) (repairDuration / repairRun.getIntensity() - repairDuration);
    LOG.debug("Scheduling next runner run() with delay {} ms", delay);
    return delay;
  }
}<|MERGE_RESOLUTION|>--- conflicted
+++ resolved
@@ -164,19 +164,12 @@
   public void handleRunningRepairSegment(RepairSegment running) {
     if (repairIsTriggered()) {
       // Implies that repair has timed out.
-<<<<<<< HEAD
       LOG.warn("Repair with commandId {} and segmentId {} in repair run {}, timed out",
                 currentCommandId, currentSegmentId, repairRunId);
       closeRepairCommand();
-      storage.updateRepairSegment(
-          running.with().state(RepairSegment.State.NOT_STARTED).build(running.getId()));
-=======
-      assert repairTimeout.isDone();
-      repairTimeout = null;
       storage.updateRepairSegment(running.with()
           .state(RepairSegment.State.NOT_STARTED)
           .build(running.getId()));
->>>>>>> 31ded880
       run();
     } else {
       // The repair might not have finished, so let it timeout before resetting its status.
@@ -199,7 +192,6 @@
         storage.getColumnFamily(storage.getRepairRun(repairRunId).getColumnFamilyId());
     String keyspace = columnFamily.getKeyspaceName();
 
-<<<<<<< HEAD
     if (!jmxConnection.isConnectionAlive()) {
       try {
         LOG.info("reestablishing JMX proxy for repair runner on run id: {}", repairRunId);
@@ -218,10 +210,6 @@
     List<String> potentialCoordinators =
         jmxConnection.tokenRangeToEndpoint(keyspace,
                                            storage.getNextFreeSegment(repairRunId).getTokenRange());
-=======
-    RingRange tokenRange = storage.getNextFreeSegment(repairRunId).getTokenRange();
-    List<String> potentialCoordinators = jmxProxy.tokenRangeToEndpoint(keyspace, tokenRange);
->>>>>>> 31ded880
     if (potentialCoordinators == null) {
       // This segment has a faulty token range. Abort the entire repair run.
       RepairRun repairRun = storage.getRepairRun(repairRunId);
@@ -233,15 +221,9 @@
 
     // Connect to a node that can act as coordinator for the new repair.
     try {
-<<<<<<< HEAD
       jmxConnection.close();
       jmxConnection = jmxConnectionFactory
           .connectAny(Optional.<RepairStatusHandler>of(this), potentialCoordinators);
-=======
-      jmxProxy.close();
-      jmxConnection = JmxProxy.connect(Optional.<RepairStatusHandler>of(this),
-          potentialCoordinators.get(0));
->>>>>>> 31ded880
     } catch (ReaperException e) {
       e.printStackTrace();
       LOG.warn(
