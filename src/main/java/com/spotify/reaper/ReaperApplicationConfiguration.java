/*
 * Licensed under the Apache License, Version 2.0 (the "License");
 * you may not use this file except in compliance with the License.
 * You may obtain a copy of the License at
 *
 *     http://www.apache.org/licenses/LICENSE-2.0
 *
 * Unless required by applicable law or agreed to in writing, software
 * distributed under the License is distributed on an "AS IS" BASIS,
 * WITHOUT WARRANTIES OR CONDITIONS OF ANY KIND, either express or implied.
 * See the License for the specific language governing permissions and
 * limitations under the License.
 */
package com.spotify.reaper;

import com.fasterxml.jackson.annotation.JsonProperty;

import org.apache.cassandra.repair.RepairParallelism;
import org.hibernate.validator.constraints.NotEmpty;

import java.time.Duration;
import java.util.Collections;
import java.util.List;
import java.util.Map;

import javax.validation.constraints.DecimalMin;
import javax.validation.constraints.Max;
import javax.validation.constraints.NotNull;
import javax.ws.rs.DefaultValue;

import io.dropwizard.Configuration;
import io.dropwizard.db.DataSourceFactory;
import systems.composable.dropwizard.cassandra.CassandraFactory;

public class ReaperApplicationConfiguration extends Configuration {

  @JsonProperty
  @NotNull
  private Integer segmentCount;

  @JsonProperty
  @NotNull
  private RepairParallelism repairParallelism;

  @JsonProperty
  @NotNull
  @DecimalMin(value = "0", inclusive = false)
  @Max(1)
  private Double repairIntensity;

  @JsonProperty
  @NotNull
  @DefaultValue("false")
  private Boolean incrementalRepair;

  @DefaultValue("7")
  private Integer scheduleDaysBetween;

  @JsonProperty
  @DefaultValue("false")
  private boolean useAddressTranslator;

  @JsonProperty
  @NotNull
  private Integer repairRunThreadCount;

  @JsonProperty
  @NotNull
  private Integer hangingRepairTimeoutMins;

  @NotEmpty
  private String storageType;

  private String enableCrossOrigin;

  
  @JsonProperty
  private DataSourceFactory database = new DataSourceFactory();

  @JsonProperty
  private Map<String, Integer> jmxPorts;

  @JsonProperty
  private JmxCredentials jmxAuth;

  @JsonProperty
  @DefaultValue("false")
  private Boolean allowUnreachableNodes;
  
  @JsonProperty
  private AutoSchedulingConfiguration autoScheduling;
  
  @JsonProperty
  @DefaultValue("true")
  private Boolean enableDynamicSeedList;
  
  @JsonProperty
<<<<<<< HEAD
  @DefaultValue("false")
  private Boolean localJmxMode;
=======
  private Integer repairManagerSchedulingIntervalSeconds;
>>>>>>> abff68b6

  public int getSegmentCount() {
    return segmentCount;
  }

  public void setSegmentCount(int segmentCount) {
    this.segmentCount = segmentCount;
  }

  public RepairParallelism getRepairParallelism() {
    return repairParallelism;
  }

  public void setRepairParallelism(RepairParallelism repairParallelism) {
    this.repairParallelism = repairParallelism;
  }

  public double getRepairIntensity() {
    return repairIntensity;
  }

  public void setRepairIntensity(double repairIntensity) {
    this.repairIntensity = repairIntensity;
  }
  
  public Boolean getIncrementalRepair() {
	    return incrementalRepair;
  }

  public void setIncrementalRepair(Boolean incrementalRepair) {
	    this.incrementalRepair = incrementalRepair;
  }
  
  public Integer getScheduleDaysBetween() {
    return scheduleDaysBetween;
  }

  public void setScheduleDaysBetween(int scheduleDaysBetween) {
    this.scheduleDaysBetween = scheduleDaysBetween;
  }

  public int getRepairRunThreadCount() {
    return repairRunThreadCount;
  }

  public void setRepairRunThreadCount(int repairRunThreadCount) {
    this.repairRunThreadCount = repairRunThreadCount;
  }

  public String getStorageType() {
    return storageType;
  }

  public void setEnableCrossOrigin(String enableCrossOrigin) {
    this.enableCrossOrigin = enableCrossOrigin;
  }

  public String getEnableCrossOrigin() {
    return this.enableCrossOrigin;
  }

  public boolean isEnableCrossOrigin() {
    return this.enableCrossOrigin != null && ("true").equalsIgnoreCase(this.enableCrossOrigin);
  }

  public void setStorageType(String storageType) {
    this.storageType = storageType;
  }

  public DataSourceFactory getDataSourceFactory() {
    return database;
  }

  public void setDataSourceFactory(DataSourceFactory database) {
    this.database = database;
  }

  public int getRepairManagerSchedulingIntervalSeconds() {
    return this.repairManagerSchedulingIntervalSeconds==null?30:this.repairManagerSchedulingIntervalSeconds;
  }

  @JsonProperty
  public void setRepairManagerSchedulingIntervalSeconds(int repairManagerSchedulingIntervalSeconds) {
    this.repairManagerSchedulingIntervalSeconds = repairManagerSchedulingIntervalSeconds;
  }

  public Map<String, Integer> getJmxPorts() {
    return jmxPorts;
  }

  public void setJmxPorts(Map<String, Integer> jmxPorts) {
    this.jmxPorts = jmxPorts;
  }

  public JmxCredentials getJmxAuth() {
    return jmxAuth;
  }

  public void setJmxAuth(JmxCredentials jmxAuth) {
    this.jmxAuth = jmxAuth;
  }

  public boolean hasAutoSchedulingEnabled() {
    return autoScheduling != null &&  autoScheduling.isEnabled();
  }

  public AutoSchedulingConfiguration getAutoScheduling() {
    return autoScheduling;
  }

  public void setAutoScheduling(AutoSchedulingConfiguration autoRepairScheduling) {
    this.autoScheduling = autoRepairScheduling;
  }
  
  public void setEnableDynamicSeedList(Boolean enableDynamicSeedList) {
    this.enableDynamicSeedList = enableDynamicSeedList;
  }
  
  public Boolean getEnableDynamicSeedList() {
    return this.enableDynamicSeedList==null?Boolean.TRUE:this.enableDynamicSeedList;
  }
  
  public void setLocalJmxMode(Boolean localJmxMode) {
    this.localJmxMode = localJmxMode;
  }
  
  public Boolean getLocalJmxMode() {
    return this.localJmxMode==null?Boolean.FALSE:this.localJmxMode;
  }

  public void setUseAddressTranslator(Boolean useAddressTranslator) {
    this.useAddressTranslator = useAddressTranslator;
  }

  public boolean useAddressTranslator() {
    return this.useAddressTranslator;
  }

  public static class JmxCredentials {

    @JsonProperty
    private String username;
    @JsonProperty
    private String password;

    public String getUsername() {
      return username;
    }

    public String getPassword() {
      return password;
    }

  }
  
 
  private CassandraFactory cassandra = new CassandraFactory();

  @JsonProperty("cassandra")
  public CassandraFactory getCassandraFactory() {
      return cassandra;
  }

  @JsonProperty("cassandra")
  public void setCassandraFactory(CassandraFactory cassandra) {
      this.cassandra = cassandra;
  }
  
  public Boolean getAllowUnreachableNodes() {
    return allowUnreachableNodes != null ? allowUnreachableNodes : false;
  }

  public void setAllowUnreachableNodes(Boolean allow) {
    this.allowUnreachableNodes = allow;
  }
  
  public int getHangingRepairTimeoutMins() {
    return hangingRepairTimeoutMins;
  }

  @JsonProperty
  public void setHangingRepairTimeoutMins(int hangingRepairTimeoutMins) {
    this.hangingRepairTimeoutMins = hangingRepairTimeoutMins;
  }
  
  public static class AutoSchedulingConfiguration {

    @JsonProperty
    private Boolean enabled;

    @JsonProperty
    private Duration initialDelayPeriod;

    @JsonProperty
    private Duration periodBetweenPolls;

    @JsonProperty
    private Duration timeBeforeFirstSchedule;

    @JsonProperty
    private Duration scheduleSpreadPeriod;
    
    @JsonProperty
    private List<String> excludedKeyspaces = Collections.emptyList();

    public Boolean isEnabled() {
      return enabled;
    }

    public void setEnabled(Boolean enable) {
      this.enabled = enable;
    }

    public Duration getInitialDelayPeriod() {
      return initialDelayPeriod;
    }

    public void setInitialDelayPeriod(Duration initialDelayPeriod) {
      this.initialDelayPeriod = initialDelayPeriod;
    }

    public Duration getPeriodBetweenPolls() {
      return periodBetweenPolls;
    }

    public void setPeriodBetweenPolls(Duration periodBetweenPolls) {
      this.periodBetweenPolls = periodBetweenPolls;
    }

    public Duration getTimeBeforeFirstSchedule() {
      return timeBeforeFirstSchedule;
    }

    public void setTimeBeforeFirstSchedule(Duration timeBeforeFirstSchedule) {
      this.timeBeforeFirstSchedule = timeBeforeFirstSchedule;
    }

    public Duration getScheduleSpreadPeriod() {
      return scheduleSpreadPeriod;
    }

    public void setScheduleSpreadPeriod(Duration scheduleSpreadPeriod) {
      this.scheduleSpreadPeriod = scheduleSpreadPeriod;
    }

    public boolean hasScheduleSpreadPeriod() {
      return scheduleSpreadPeriod != null;
    }
    
    public void setExcludedKeyspaces(List<String> excludedKeyspaces) {
      this.excludedKeyspaces = excludedKeyspaces;
    }

    public List<String> getExcludedKeyspaces() {
      return excludedKeyspaces;
    }

    @Override
    public String toString() {
      return "AutoSchedulingConfiguration{" +
          "enabled=" + enabled +
          ", initialDelayPeriod=" + initialDelayPeriod +
          ", periodBetweenPolls=" + periodBetweenPolls +
          ", timeBeforeFirstSchedule=" + timeBeforeFirstSchedule +
          ", scheduleSpreadPeriod=" + scheduleSpreadPeriod +
          '}';
    }
  }

}<|MERGE_RESOLUTION|>--- conflicted
+++ resolved
@@ -95,12 +95,11 @@
   private Boolean enableDynamicSeedList;
   
   @JsonProperty
-<<<<<<< HEAD
   @DefaultValue("false")
   private Boolean localJmxMode;
-=======
+
+  @JsonProperty
   private Integer repairManagerSchedulingIntervalSeconds;
->>>>>>> abff68b6
 
   public int getSegmentCount() {
     return segmentCount;
