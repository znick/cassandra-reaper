<?xml version="1.0" encoding="UTF-8"?>
<project xmlns="http://maven.apache.org/POM/4.0.0" xmlns:xsi="http://www.w3.org/2001/XMLSchema-instance"
    xsi:schemaLocation="http://maven.apache.org/POM/4.0.0 http://maven.apache.org/xsd/maven-4.0.0.xsd">
    <modelVersion>4.0.0</modelVersion>

    <name>Cassandra Reaper</name>
    <groupId>com.spotify</groupId>
    <artifactId>cassandra-reaper</artifactId>
    <version>0.5.1-SNAPSHOT</version>
    <packaging>jar</packaging>

    <properties>
        <project.build.sourceEncoding>UTF-8</project.build.sourceEncoding>
<<<<<<< HEAD
        <dropwizard.version>0.7.1</dropwizard.version>
        <dropwizard.cassandra.version>3.0.2</dropwizard.cassandra.version>
=======
        <dropwizard.version>1.1.0</dropwizard.version>
        <dropwizard.cassandra.version>4.0.0</dropwizard.cassandra.version>
>>>>>>> 386892c8
        <cassandra.version>2.2.7</cassandra.version>
        <cucumber.version>1.1.5</cucumber.version>
    </properties>

    <dependencies>
        <!--compile scope -->
        <dependency>
            <groupId>com.google.guava</groupId>
            <artifactId>guava</artifactId>
            <version>19.0</version>
        </dependency>
        <dependency>
            <groupId>ch.qos.logback</groupId>
            <artifactId>logback-core</artifactId>
            <version>1.2.2</version>
        </dependency>
        <dependency>
            <groupId>ch.qos.logback</groupId>
            <artifactId>logback-access</artifactId>
            <version>1.2.2</version>
        </dependency>
        <dependency>
            <groupId>ch.qos.logback</groupId>
            <artifactId>logback-classic</artifactId>
            <version>1.2.2</version>
        </dependency>
        <dependency>
            <groupId>javax.mail</groupId>
            <artifactId>javax.mail-api</artifactId>
            <version>1.5.6</version>
        </dependency>
        <dependency>
            <groupId>io.dropwizard</groupId>
            <artifactId>dropwizard-core</artifactId>
            <version>${dropwizard.version}</version>
        </dependency>
        <dependency>
            <groupId>io.dropwizard</groupId>
            <artifactId>dropwizard-jdbi</artifactId>
            <version>${dropwizard.version}</version>
        </dependency>
        <dependency>
            <groupId>io.dropwizard</groupId>
            <artifactId>dropwizard-assets</artifactId>
            <version>1.0.0</version>
        </dependency>
        <dependency>
            <groupId>systems.composable</groupId>
            <artifactId>dropwizard-cassandra</artifactId>
            <version>${dropwizard.cassandra.version}</version>
        </dependency>
        <dependency>
            <groupId>org.apache.cassandra</groupId>
            <artifactId>cassandra-all</artifactId>
            <version>${cassandra.version}</version>
            <exclusions>
                <exclusion>
                    <groupId>org.slf4j</groupId>
                    <artifactId>slf4j-log4j12</artifactId>
                </exclusion>
                <exclusion>
                    <groupId>org.codehaus.jackson</groupId>
                    <artifactId>*</artifactId>
                </exclusion>
                <exclusion>
                   <groupId>com.google.guava</groupId>
                   <artifactId>guava</artifactId>
               </exclusion>
            </exclusions>
        </dependency>
        <dependency>
            <groupId>org.postgresql</groupId>
            <artifactId>postgresql</artifactId>
            <version>9.3-1100-jdbc41</version>
        </dependency>
        <dependency>
            <groupId>com.h2database</groupId>
            <artifactId>h2</artifactId>
            <version>1.4.186</version>
        </dependency>
        <dependency>
            <groupId>org.cognitor.cassandra</groupId>
            <artifactId>cassandra-migration</artifactId>
            <version>2.0.0</version>
        </dependency>
        <dependency>
            <groupId>org.flywaydb</groupId>
            <artifactId>flyway-core</artifactId>
            <version>4.0.3</version>
        </dependency>

        <!--test scope -->

        <dependency>
            <groupId>junit</groupId>
            <artifactId>junit</artifactId>
            <version>4.11</version>
            <scope>test</scope>
        </dependency>
        <dependency>
            <groupId>io.dropwizard</groupId>
            <artifactId>dropwizard-testing</artifactId>
            <version>${dropwizard.version}</version>
            <scope>test</scope>
            <exclusions>
               <exclusion>
                  <groupId>org.mockito</groupId>
                  <artifactId>mockito-core</artifactId>   
               </exclusion>
               <exclusion>
                  <groupId>org.mockito</groupId>
                  <artifactId>mockito-all</artifactId>   
               </exclusion>
            </exclusions>
        </dependency>
        <dependency>
            <groupId>org.mockito</groupId>
            <artifactId>mockito-all</artifactId>
            <version>1.10.19</version>
            <scope>test</scope>
        </dependency>
        <dependency>
            <groupId>info.cukes</groupId>
            <artifactId>cucumber-java</artifactId>
            <version>${cucumber.version}</version>
            <scope>test</scope>
        </dependency>
        <dependency>
            <groupId>info.cukes</groupId>
            <artifactId>cucumber-junit</artifactId>
            <version>${cucumber.version}</version>
            <scope>test</scope>
        </dependency>
        <dependency>
            <groupId>org.awaitility</groupId>
            <artifactId>awaitility</artifactId>
            <version>2.0.0</version>
            <scope>test</scope>
        </dependency>
        <dependency>
            <groupId>org.easytesting</groupId>
            <artifactId>fest-assert-core</artifactId>
            <version>2.0M10</version>
            <scope>test</scope>
        </dependency>
    </dependencies>

    <profiles>
        <profile>
            <id>default</id>
            <activation>
                <activeByDefault>true</activeByDefault>
            </activation>
            <build>
                <plugins>
                    <plugin>
                        <groupId>org.apache.maven.plugins</groupId>
                        <artifactId>maven-compiler-plugin</artifactId>
                        <version>3.1</version>
                        <configuration>
                            <source>1.8</source>
                            <target>1.8</target>
                            <encoding>UTF-8</encoding>
                        </configuration>
                    </plugin>
                    <plugin>
                        <artifactId>maven-surefire-plugin</artifactId>
                        <version>2.19</version>
                        <configuration>
                          <argLine>${surefireArgLine}</argLine>
                          <failIfNoTests>false</failIfNoTests>
                          <excludes>
                            <exclude>**/IT*.java</exclude>
                            <exclude>**/*IT.java</exclude>
                          </excludes>
                          <workingDirectory>${project.build.directory}</workingDirectory>
                        </configuration>
                    </plugin>                
                    <plugin>
                        <groupId>org.apache.maven.plugins</groupId>
                        <artifactId>maven-failsafe-plugin</artifactId>
                        <version>2.19</version>
                        <executions>
                          <execution>
                            <id>integration-tests</id>
                            <goals>
                              <goal>integration-test</goal>
                              <goal>verify</goal>
                            </goals>
                            <configuration>
                              <skipTests>true</skipTests>
                              <argLine>${failsafeArgLine}</argLine>
                              <failIfNoTests>false</failIfNoTests>
                              <includes>
                                <include>**/ReaperIT.java</include>
                              </includes>
                            </configuration>
                          </execution>
                        </executions>
                    </plugin>    
                    <plugin>
                        <!-- To know which version of your application you have deployed on 
                            a machine -->
                        <groupId>org.apache.maven.plugins</groupId>
                        <artifactId>maven-jar-plugin</artifactId>
                        <version>2.4</version>
                        <configuration>
                            <archive>
                                <manifest>
                                    <addDefaultImplementationEntries>true</addDefaultImplementationEntries>
                                </manifest>
                            </archive>
                        </configuration>
                    </plugin>
                    <plugin>
                        <!-- Creating a fat jar by including all classes required for running 
                            the app -->
                        <groupId>org.apache.maven.plugins</groupId>
                        <artifactId>maven-shade-plugin</artifactId>
                        <version>2.2</version>
                        <configuration>
                            <createDependencyReducedPom>true</createDependencyReducedPom>
                            <filters>
                                <filter>
                                    <artifact>*:*</artifact>
                                    <excludes>
                                        <exclude>META-INF/*.SF</exclude>
                                        <exclude>META-INF/*.DSA</exclude>
                                        <exclude>META-INF/*.RSA</exclude>
                                    </excludes>
                                </filter>
                            </filters>
                        </configuration>
                        <executions>
                            <execution>
                                <phase>package</phase>
                                <goals>
                                    <goal>shade</goal>
                                </goals>
                                <configuration>
                                    <transformers>
                                        <transformer
                                            implementation="org.apache.maven.plugins.shade.resource.ServicesResourceTransformer" />
                                        <transformer
                                            implementation="org.apache.maven.plugins.shade.resource.ManifestResourceTransformer">
                                            <mainClass>com.spotify.reaper.ReaperApplication
                                            </mainClass>
                                        </transformer>
                                    </transformers>
                                </configuration>
                            </execution>
                        </executions>
                    </plugin>
                </plugins>
            </build>
        </profile>
        <profile>
            <id>integration-tests</id>
            <activation>
                <activeByDefault>false</activeByDefault>
            </activation>
            <build>
                <plugins>
                    <plugin>
                        <groupId>org.apache.maven.plugins</groupId>
                        <artifactId>maven-compiler-plugin</artifactId>
                        <version>3.1</version>
                        <configuration>
                            <source>1.8</source>
                            <target>1.8</target>
                            <encoding>UTF-8</encoding>
                        </configuration>
                    </plugin>
                    <plugin>
                        <artifactId>maven-surefire-plugin</artifactId>
                        <version>2.19</version>
                        <configuration>
                          <skipTests>false</skipTests>
                          <forkCount>1</forkCount>
                          <reuseForks>false</reuseForks>
                          <argLine>${surefireArgLine}</argLine>
                          <failIfNoTests>false</failIfNoTests>
                          <includes>
                                <include>**/*IT.java</include>
                          </includes>
                          <excludes>
                            <exclude>**/Test*.java</exclude>
                            <exclude>**/*Test.java</exclude>
                          </excludes>
                          <workingDirectory>${project.build.directory}</workingDirectory>
                        </configuration>
                    </plugin>    
                </plugins>
            </build>
        </profile>
        <profile>
            <id>build-ui</id>
            <activation>
                <activeByDefault>false</activeByDefault>
            </activation>
            <build>
                <plugins>
                    <plugin>
                        <groupId>org.codehaus.mojo</groupId>
                        <artifactId>exec-maven-plugin</artifactId>
                        <version>1.5.0</version>
                        <executions>
                            <execution>
                                <id>exec-npm-install</id>
                                <phase>generate-sources</phase>
                                <configuration>
                                    <executable>npm</executable>
                                    <workingDirectory>reaper_ui</workingDirectory>
                                    <arguments>
                                        <argument>install</argument>
                                    </arguments>
                                </configuration>
                                <goals>
                                    <goal>exec</goal>
                                </goals>
                            </execution>
                            <execution>
                                <id>exec-bower-install</id>
                                <phase>generate-sources</phase>
                                <configuration>
                                    <executable>bower</executable>
                                    <workingDirectory>reaper_ui</workingDirectory>
                                    <arguments>
                                        <argument>install</argument>
                                    </arguments>
                                </configuration>
                                <goals>
                                    <goal>exec</goal>
                                </goals>
                            </execution>
                            <execution>
                                <id>exec-npm-run</id>
                                <phase>generate-sources</phase>
                                <configuration>
                                    <executable>npm</executable>
                                    <workingDirectory>reaper_ui</workingDirectory>
                                    <arguments>
                                        <argument>run</argument>
                                        <argument>minimize</argument>
                                    </arguments>
                                </configuration>
                                <goals>
                                    <goal>exec</goal>
                                </goals>
                            </execution>
                        </executions>
                    </plugin>
                    <plugin>
                        <artifactId>maven-resources-plugin</artifactId>
                        <version>3.0.1</version>
                        <executions>
                          <execution>
                            <id>copy-resources</id>
                            <!-- here the phase you need -->
                            <phase>generate-sources</phase>
                            <goals>
                              <goal>copy-resources</goal>
                            </goals>
                            <configuration>
                              <outputDirectory>src/main/resources/assets</outputDirectory>
                              <resources>          
                                <resource>
                                  <directory>reaper_ui/build</directory>
                                  <filtering>false</filtering>
                                </resource>
                              </resources>              
                            </configuration>            
                          </execution>
                        </executions>
                      </plugin>
                    <plugin>
                        <groupId>org.apache.maven.plugins</groupId>
                        <artifactId>maven-compiler-plugin</artifactId>
                        <version>3.1</version>
                        <configuration>
                            <source>1.8</source>
                            <target>1.8</target>
                            <encoding>UTF-8</encoding>
                        </configuration>
                    </plugin>
                    <plugin>
                        <!-- To know which version of your application you have deployed on 
                            a machine -->
                        <groupId>org.apache.maven.plugins</groupId>
                        <artifactId>maven-jar-plugin</artifactId>
                        <version>2.4</version>
                        <configuration>
                            <archive>
                                <manifest>
                                    <addDefaultImplementationEntries>true</addDefaultImplementationEntries>
                                </manifest>
                            </archive>
                        </configuration>
                    </plugin>
                    <plugin>
                        <!-- Creating a fat jar by including all classes required for running 
                            the app -->
                        <groupId>org.apache.maven.plugins</groupId>
                        <artifactId>maven-shade-plugin</artifactId>
                        <version>2.2</version>
                        <configuration>
                            <createDependencyReducedPom>true</createDependencyReducedPom>
                            <filters>
                                <filter>
                                    <artifact>*:*</artifact>
                                    <excludes>
                                        <exclude>META-INF/*.SF</exclude>
                                        <exclude>META-INF/*.DSA</exclude>
                                        <exclude>META-INF/*.RSA</exclude>
                                    </excludes>
                                </filter>
                            </filters>
                        </configuration>
                        <executions>
                            <execution>
                                <phase>package</phase>
                                <goals>
                                    <goal>shade</goal>
                                </goals>
                                <configuration>
                                    <transformers>
                                        <transformer
                                            implementation="org.apache.maven.plugins.shade.resource.ServicesResourceTransformer" />
                                        <transformer
                                            implementation="org.apache.maven.plugins.shade.resource.ManifestResourceTransformer">
                                            <mainClass>com.spotify.reaper.ReaperApplication
                                            </mainClass>
                                        </transformer>
                                    </transformers>
                                </configuration>
                            </execution>
                        </executions>
                    </plugin>
                </plugins>
            </build>
        </profile>
    </profiles>
    
</project><|MERGE_RESOLUTION|>--- conflicted
+++ resolved
@@ -11,13 +11,8 @@
 
     <properties>
         <project.build.sourceEncoding>UTF-8</project.build.sourceEncoding>
-<<<<<<< HEAD
-        <dropwizard.version>0.7.1</dropwizard.version>
-        <dropwizard.cassandra.version>3.0.2</dropwizard.cassandra.version>
-=======
         <dropwizard.version>1.1.0</dropwizard.version>
         <dropwizard.cassandra.version>4.0.0</dropwizard.cassandra.version>
->>>>>>> 386892c8
         <cassandra.version>2.2.7</cassandra.version>
         <cucumber.version>1.1.5</cucumber.version>
     </properties>
